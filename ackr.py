--- conflicted
+++ resolved
@@ -1,8 +1,4 @@
-<<<<<<< HEAD
-#!/usr/bin/env python3.8
-=======
 #!/usr/bin/env python3
->>>>>>> 870b8aa2
 # vi: filetype=python sw=4
 """
 A small script that assists with reviewing bitcoin/bitcoin PRs.
@@ -502,7 +498,8 @@
 
     if '[remote "upstream"]' not in conf:
         die(
-            "Missing upstream remote; run `git remote add upstream git@github.com:bitcoin/bitcoin"
+            "Missing upstream remote; run "
+            "`git remote add upstream git@github.com:bitcoin/bitcoin"
         )
 
 
